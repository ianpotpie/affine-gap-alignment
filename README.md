<<<<<<< HEAD
# affine-gap-alignment

An implementation of the affine gap alignment algorithm.
=======
# gotoh-algorithm

An implementation of the Gotoh affine-gap alignment algorithm.
>>>>>>> 8115f2d5
<|MERGE_RESOLUTION|>--- conflicted
+++ resolved
@@ -1,9 +1,3 @@
-<<<<<<< HEAD
-# affine-gap-alignment
-
-An implementation of the affine gap alignment algorithm.
-=======
 # gotoh-algorithm
 
-An implementation of the Gotoh affine-gap alignment algorithm.
->>>>>>> 8115f2d5
+An implementation of the Gotoh affine-gap alignment algorithm.